UI: {
	Creative: "Podróż"
	Normal: "Kopalnie Mnie Przerażają"
	Expert: "Daj Mi W Kość"
	Master: "Jestem Wcieleniem Cthulhu"
	WorldDescriptionCreative: "Tryb Kreatywności i Dostępności (Dla tych, co lubią mieć kontrolę)"
	WorldDescriptionNormal: "Mniej otrzymanych obrażeń, ale te same nagrody (Dla wyluzowanych)"
	WorldDescriptionExpert: "Nowy tryb standardowy (Dla tych którzy chcą uczciwego wyzwania)"
	WorldDescriptionMaster: "Ekstremalne ryzyko ale i nowe nagrody (Dla najbardziej bezwzględnych)"
}

Mods: {
	TerrariaOverhaul: {
		MainMenu: {
			Configuration: "Konfiguruj"
			DiscordServer: "Serwer Discord"
			ForumPage: "Strona Forum"
			WikiPage: "Wiki Overhaul"
			Github: "GitHub"

			MusicPack: {
				Get: "Zdobądź Paczkę Muzyki"
				Enable: "Włącz Paczkę Muzyki"
			}
		}

		Notifications: {
			AudioFilteringTestFailure: "Uwaga: TerrariaOverhaul nie był w stanie aktywować efektów filtrowania dźwięku. Upewnij się że twoje sterowniki dźwięku są aktualne."
		}

		Configuration: {
			Ambience: {
				EnableAmbientSounds: {
					DisplayName: "Włącz Dźwięki Otoczenia"
					Description: "Włącza dżwięki otoczenia takie jak ptaki, świerszcze czy szumy jaskiń."
				}

				EnablePlayerFootsteps: {
					DisplayName: "Włącz Kroki Gracza"
					Description: "Włącza dźwięki kroków gracza"
				}
			}

			BloodAndGore: {
				EnableDecals: {
					DisplayName: "Włącz Ślady Krwi"
					Description: "Włącza ślady krwi na blokach i płytkach."
				}
			}

			Camera: {
				SmoothCamera: {
					DisplayName: "Płynna Kamera"
					Description: "Zmienia ruchy kamery dla lepszego poczucia prędkości."
				}

				ScreenShakeStrength: {
					DisplayName: "Siła Wstrząsów Ekranu"
					Description: "Kontroluje siłę efektów wstrząsów na ekranie. Ustaw na zero by je całkowicie wyłączyć."
				}
			}

			PlayerMovement: {
				EnableVerticalAccelerationChanges: {
					DisplayName: "Włącz Zmiany Ruchu w Pionie"
					Description: "Włącza opór powietrza i (prawie) nieograniczoną prędkość spadania."
				}

				EnableHorizontalAccelerationChanges: {
					DisplayName: "Włącz Zmiany Ruchu w Poziomie"
					Description: "Włącza zmiany ruchu w poziomie, maksymanlnej prędkości biegu i przyśpieszenia."
				}

				EnableBunnyhopping: {
					DisplayName: "Włącz Bunnyhopping"
					Description: "Bunnyhopping daje niewielkie przyśpieszenie biegu za każdy wykonany skok. Wyłaczenie tego niweluje niektóre akcesoria."
				}

				EnableClimbing: {
					DisplayName: "Włącz Wspinaczkę"
					Description: "Wspinaczka pozwala ci podciągnąć się krawędzi poprzez trzymanie przycisku w górę."
				}

				EnableWallJumping: {
					DisplayName: "Włącz Skoki Po Ścianach"
					Description:
						'''
						Skakanie po ścianach to nowy system poruszania się który wymaga zestawu do wspinaczki lub kolców do butów.
						Wykonaj je poprzez uderzenie w ścianę tyłem, trzymając przycisk w górę, i z puszczonymi przyciskami ruchu w poziomie.
						'''
				}

				EnableWallFlips: {
					DisplayName: "Włącz Piruety Ze Ścian"
					Description:
						'''
						Piruety ze ścian to nowy system poruszania się, nie wymaga akcesoriów.
						Wykonaj je poprzez uderzenie w ścianę przodem z dość dużą prędkością, trzymając przycisk ruchu w przeciwną stronę.
						'''
				}
			}

			PlayerVisuals: {
				AlwaysShowAimableWeapons: {
					DisplayName: "Zawsze Pokazuj Bronie Mierzone"
					Description: "Włącz pokazywanie broni typu 'wyciąganego' gdy nie jest w użyciu."
				}

				EnablePlayerHeadRotation: {
					DisplayName: "Włącz Obrót Głowy Gracza"
					Description: "Włącza podążanie głów graczy za kursorem."
				}

				EnablePlayerTilting: {
					DisplayName: "Włącz Pochylenie Gracza"
					Description: "Włącza pochylanie się gracza wraz z jego prędkością. Sprawia że wygląda bardziej żywo."
				}
			}
		}

		Seasons: {
			SelectSeason: "Wybierz początkową porę roku:"
			CalendarCurrentSeason: "Jest teraz {SeasonName}."
			CalendarNextSeasonDays: "{SeasonName} nadejdzie za {NumDays} dni."
			CalendarNextSeasonTomorrow: "Jutro nadchodzi {SeasonName}!"

			Spring: {
				Name: "Wiosna"
			}

			Summer: {
				Name: "Lato"
			}

			Autumn: {
				Name: "Jesień"
			}

			Winter: {
				Name: "Zima"
			}
		}

		Banners: {
			BannerBuffDescription: "Podwojone przedmioty i złoto upuszczane przez:"
			BannerItemDescription: "Pobliscy gracze otrzymują podwojone przedmioty i złoto upuszczane przez:"
		}

		ItemOverhauls: {
			Melee: {
				AirCombatInfo: "Atakowanie przeciwników w powietrzu wyrzuca cię w ich stronę"
				VelocityBasedDamageInfo: "Obrażenia mogą być zwiększone poprzez prędkość, więc zryw w ich stronę jest zalecany"

				Broadsword: {
					KillingBlow: "Zabójczy Cios!"
					KillingBlowInfo:
						'''
						Naładowane ataki mogą zadać Zabójcze Ciosy zranionym przeciwnikom
						Zabójcze Ciosy zadają podwójne obrażenia, jeśli wykończyłyby przeciwnika
						'''
				}
			}
		}

		CommonTooltips: {
			ShowCombatInfo: "[Przytrzymaj {Key} by pokazać informacje bojowe]"
			CombatInfo: "[Informacje Bojowe]"
			//RightClickAudioCuesToggle: "Right click on item to toggle audio cues"
			//RightClickAudioCuesEnabled: "Audio cues are now enabled"
			//RightClickAudioCuesDisabled: "Audio cues are now disabled"
		}

		DeathText: {
			Zombified: "I wtedy {PlayerName} stali się zombie."
			ZombifiedScreenText: "Staliście się zombie..."
			ZombifiedName: "Zombie {PlayerName}"
			Lightning: "Gracza {PlayerName} uderzył piorun. Auć!"
		}

		ItemName: {
			BunnyPaw: "Królicza Łapka"
			Charcoal: "Węgiel Drzewny"
			Calendar: "Kalendarz"
			Gramophone: "Gramofon"
			MusicDisc: "Płyta Muzyczna"
			Mop: "Mop"
			StoneAxe: "Kamienny Topór"
			StonePickaxe: "Kamienny Kilof"
		}

		ItemTooltip: {
<<<<<<< HEAD
			//BunnyPaw:
			//	'''
			//	[c/fca9ea:Increases bunnyhops' speed boost with every successful consequent jump]
			//	[c/fca9ea:Combine bunnyhops with dodgerolls for even higher multipliers]
			//	[c/8a2730:{$Mods.TerrariaOverhaul.CommonTooltips.RightClickAudioCuesToggle}]
			//	'''
			Charcoal: "Ciągle ciepły"
=======
			BunnyPaw: "Zwiększa bonus do prędkości bunnyhopingu"
			Charcoal: "Wciąż ciepły"
>>>>>>> 52c1079c
			Calendar:
				'''
				Odlicza dni do następnej pory roku
				Zawieś i kliknij prawym przyciskiem myszy aby użyć
				'''
			Gramophone: "Odtwarza płyty muzyczne"
			MusicDisc: "Może być odtworzona na gramofonie"
			Mop: "Oczyszcza twój dom z krwi, flaków i rozszarpanych gałek ocznych"
			StoneAxe: "Już drewno byłoby mocniejsze od tego"
			StonePickaxe: "Świetne przeciwko ziemi!"
		}

		NPCName: {
			AshSlime: "Grudka Popiołu"
			AshZombie: "Chodzące Prochy"
		}

		BuffName: {
			ManaAbsorption: "Absorbcja Many"
		}

		BuffDescription: {
			ManaAbsorption:
				'''
				Poruszając się szybciej, absorbujesz manę z otoczenia
				Mnożnik regeneracji many: x{Multiplier}
				'''
		}
	}
}<|MERGE_RESOLUTION|>--- conflicted
+++ resolved
@@ -189,18 +189,13 @@
 		}
 
 		ItemTooltip: {
-<<<<<<< HEAD
 			//BunnyPaw:
 			//	'''
 			//	[c/fca9ea:Increases bunnyhops' speed boost with every successful consequent jump]
 			//	[c/fca9ea:Combine bunnyhops with dodgerolls for even higher multipliers]
 			//	[c/8a2730:{$Mods.TerrariaOverhaul.CommonTooltips.RightClickAudioCuesToggle}]
 			//	'''
-			Charcoal: "Ciągle ciepły"
-=======
-			BunnyPaw: "Zwiększa bonus do prędkości bunnyhopingu"
 			Charcoal: "Wciąż ciepły"
->>>>>>> 52c1079c
 			Calendar:
 				'''
 				Odlicza dni do następnej pory roku
